package formic

import (
	"bytes"
	"encoding/binary"
	"errors"
	"net"

	"github.com/gogo/protobuf/proto"
	"github.com/spaolacci/murmur3"
	"github.com/uber-go/zap"
	"google.golang.org/grpc"
	"google.golang.org/grpc/codes"
	"google.golang.org/grpc/credentials"

	pb "github.com/getcfs/megacfs/formic/proto"
	"github.com/getcfs/megacfs/ftls"
	"github.com/getcfs/megacfs/oort/api"
	"github.com/gholt/ring"
	grpc_prometheus "github.com/grpc-ecosystem/go-grpc-prometheus"
)

var ErrZeroValue = errors.New("Got 0 length message")

var gerf = grpc.Errorf // To avoid a `go vet` quirk
var ErrGRPCNotFound = gerf(codes.NotFound, "Not Found")
var ErrNotEmpty = gerf(codes.FailedPrecondition, "Not Empty")

func GetID(fsid []byte, inode, block uint64) []byte {
	// TODO: Figure out what arrangement we want to use for the hash
	h := murmur3.New128()
	h.Write(fsid)
	binary.Write(h, binary.BigEndian, inode)
	binary.Write(h, binary.BigEndian, block)
	s1, s2 := h.Sum128()
	b := bytes.NewBuffer([]byte(""))
	binary.Write(b, binary.BigEndian, s1)
	binary.Write(b, binary.BigEndian, s2)
	return b.Bytes()
}

func GetSystemID(fsid []byte, dir string) []byte {
	h := murmur3.New128()
	h.Write([]byte("/system/"))
	h.Write(fsid)
	h.Write([]byte(dir))
	s1, s2 := h.Sum128()
	b := bytes.NewBuffer([]byte(""))
	binary.Write(b, binary.BigEndian, s1)
	binary.Write(b, binary.BigEndian, s2)
	return b.Bytes()
}

func GetDeletedID(fsid []byte) []byte {
	return GetSystemID(fsid, "deleted")
}

func GetDirtyID(fsid []byte) []byte {
	return GetSystemID(fsid, "dirty")
}

func Marshal(pb proto.Message) ([]byte, error) {
	return proto.Marshal(pb)
}

func Unmarshal(buf []byte, pb proto.Message) error {
	if len(buf) == 0 {
		return ErrZeroValue
	}
	return proto.Unmarshal(buf, pb)
}

// Todo: return a server struct that we can gracefully restart and shutdown
func NewFormicServer(cfg *Config, logger zap.Logger) error {

	creds, err := credentials.NewServerTLSFromFile(cfg.CertFile, cfg.KeyFile)
	if err != nil {
		logger.Fatal("Couldn't load cert from file", zap.Error(err))
	}
	s := grpc.NewServer(
		grpc.Creds(creds),
		grpc.StreamInterceptor(grpc_prometheus.StreamServerInterceptor),
		grpc.UnaryInterceptor(grpc_prometheus.UnaryServerInterceptor),
	)

	cfg = ResolveConfig(cfg)
<<<<<<< HEAD
=======
	if cfg.Debug {
		// NOTE: This probably should be done in the main server bit
		logger.SetLevel(zap.DebugLevel)
	}
	if cfg.SkipAuth {
		logger.Warn("Running with no AUTH!!!!!!")
	}
>>>>>>> 10943426

	oortLogger := logger.With(zap.String("name", "cfsd.formic.oort"))
	vstore := api.NewReplValueStore(&api.ValueStoreConfig{
		Logger:       oortLogger,
		AddressIndex: cfg.ValueAddressIndex,
		StoreFTLSConfig: &ftls.Config{
			MutualTLS: true,
			CertFile:  cfg.CertFile,
			KeyFile:   cfg.KeyFile,
			CAFile:    cfg.CAFile,
		},
		RingCachePath: cfg.RingPath,
		RingClientID:  cfg.IpAddr,
	})

	gstore := api.NewReplGroupStore(&api.GroupStoreConfig{
		Logger:       oortLogger,
		AddressIndex: cfg.GroupAddressIndex,
		StoreFTLSConfig: &ftls.Config{
			MutualTLS: true,
			CertFile:  cfg.CertFile,
			KeyFile:   cfg.KeyFile,
			CAFile:    cfg.CAFile,
		},
		RingCachePath: cfg.RingPath,
		RingClientID:  cfg.IpAddr,
	})

	//
	comms, err := NewStoreComms(vstore, gstore, logger)
	if err != nil {
		logger.Fatal("Error setting up comms", zap.Error(err))
	}
	deleteChan := make(chan *DeleteItem, 1000)
	dirtyChan := make(chan *DirtyItem, 1000)
	fs := NewOortFS(comms, logger, deleteChan, dirtyChan)
	deletes := NewDeletinator(deleteChan, fs, comms, logger.With(zap.String("name", "formic.deletinator")))
	cleaner := NewCleaninator(dirtyChan, fs, comms, logger.With(zap.String("name", "formic.cleaninator")))
	go deletes.Run()
	go cleaner.Run()

	hostPort, err := ring.CanonicalHostPort(cfg.Ring.LocalNode().Address(cfg.FormicAddressIndex), 12300)
	if err != nil {
		logger.Fatal("Failed to parse formic host:port", zap.String("host:port", cfg.Ring.LocalNode().Address(cfg.FormicAddressIndex)), zap.Error(err))
	}
	l, err := net.Listen("tcp", hostPort)
	if err != nil {
		logger.Fatal("Failed to bind formic to port", zap.String("hostPort", hostPort), zap.Error(err))
	}
	pb.RegisterFileSystemAPIServer(s, NewFileSystemAPIServer(cfg, gstore, vstore, logger.With(zap.String("name", "formic.fs"))))
	// TODO: Get a better way to get the Node ID
	formicNodeID := cfg.NodeID
	if formicNodeID == -1 {
		formicNodeID = int(murmur3.Sum32([]byte(cfg.IpAddr)))
	}
	nodeID, apiServer := NewApiServer(fs, formicNodeID, comms, logger)
	pb.RegisterApiServer(s, apiServer)
	logger.Info("Starting formic and the filesystem API", zap.Uint64("node", nodeID))
	go s.Serve(l)
	return nil
}<|MERGE_RESOLUTION|>--- conflicted
+++ resolved
@@ -84,16 +84,9 @@
 	)
 
 	cfg = ResolveConfig(cfg)
-<<<<<<< HEAD
-=======
-	if cfg.Debug {
-		// NOTE: This probably should be done in the main server bit
-		logger.SetLevel(zap.DebugLevel)
-	}
 	if cfg.SkipAuth {
 		logger.Warn("Running with no AUTH!!!!!!")
 	}
->>>>>>> 10943426
 
 	oortLogger := logger.With(zap.String("name", "cfsd.formic.oort"))
 	vstore := api.NewReplValueStore(&api.ValueStoreConfig{
